--- conflicted
+++ resolved
@@ -78,11 +78,7 @@
     """Grafica los IWV calculados y los de referencia."""
     plt.figure(figsize=(12, 6))
     plt.plot(df_avg["Time"], df_avg["IWV"], label="IWV de GNSS")
-<<<<<<< HEAD
-    plt.plot(df["Time"], iwv_list, label=f"IWV Parámetros Atmosfericos (H={h_scale_factor})")
-=======
     plt.plot(df["Time"], iwv_list, label=f"Parámetros atmosféricos (H={h_scale_factor})")
->>>>>>> 7a8fbdcf
     plt.xlabel("Fecha")
     plt.ylabel("IWV")
     plt.title(f"IWV calculado vs IWV referencia {year} (H Factor = {h_scale_factor})")
